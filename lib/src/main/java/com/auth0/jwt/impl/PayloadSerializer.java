package com.auth0.jwt.impl;

import com.fasterxml.jackson.core.JsonGenerator;
import com.fasterxml.jackson.databind.SerializerProvider;
import com.fasterxml.jackson.databind.ser.std.StdSerializer;

import java.io.IOException;
import java.time.Instant;
import java.util.Date;
import java.util.List;
import java.util.Map;

/**
 * Jackson serializer implementation for converting into JWT Payload parts.
 *
 * @see com.auth0.jwt.JWTCreator
 * <p>
 * This class is thread-safe.
 */
public class PayloadSerializer extends StdSerializer<ClaimsHolder> {

    public PayloadSerializer() {
        this(null);
    }

    private PayloadSerializer(Class<ClaimsHolder> t) {
        super(t);
    }

    @Override
    public void serialize(ClaimsHolder holder, JsonGenerator gen, SerializerProvider provider) throws IOException {
<<<<<<< HEAD
        gen.writeStartObject();
        for (Map.Entry<String, Object> e : holder.getClaims().entrySet()) {
            if (PublicClaims.AUDIENCE.equals(e.getKey())) {
                if (e.getValue() instanceof String) {
                    gen.writeFieldName(e.getKey());
                    gen.writeString((String) e.getValue());
                    continue;
                }
                String[] audArray = (String[]) e.getValue();
                if (audArray.length == 1) {
=======

        gen.writeStartObject();
        for (Map.Entry<String, Object> e : holder.getClaims().entrySet()) {
            switch (e.getKey()) {
                case PublicClaims.AUDIENCE:
                    if (e.getValue() instanceof String) {
                        gen.writeFieldName(e.getKey());
                        gen.writeString((String) e.getValue());
                        break;
                    }
                    String[] audArray = (String[]) e.getValue();
                    if (audArray.length == 1) {
                        gen.writeFieldName(e.getKey());
                        gen.writeString(audArray[0]);
                    } else if (audArray.length > 1) {
                        gen.writeFieldName(e.getKey());
                        gen.writeStartArray();
                        for (String aud : audArray) {
                            gen.writeString(aud);
                        }
                        gen.writeEndArray();
                    }
                    break;
                default:
>>>>>>> 5dbe4e84
                    gen.writeFieldName(e.getKey());
                    gen.writeString(audArray[0]);
                } else if (audArray.length > 1) {
                    gen.writeFieldName(e.getKey());
                    gen.writeStartArray();
                    for (String aud : audArray) {
                        gen.writeString(aud);
                    }
                    gen.writeEndArray();
                }
            } else {
                gen.writeFieldName(e.getKey());
                handleSerialization(e.getValue(), gen);
            }
        }

        gen.writeEndObject();
    }

    /**
     * Serializes {@linkplain Instant} to epoch second values, traversing maps and lists as needed.
     * @param value the object to serialize
     * @param gen the JsonGenerator to use for JSON serialization
     * @throws IOException
     */
    private void handleSerialization(Object value, JsonGenerator gen) throws IOException {
        if (value instanceof Instant) { // EXPIRES_AT, ISSUED_AT, NOT_BEFORE, custom Instant claims
            gen.writeNumber(instantToSeconds((Instant) value));
        } else if (value instanceof Date) {
            gen.writeNumber(dateToSeconds((Date) value));
        } else if (value instanceof Map) {
            serializeMap((Map<?, ?>) value, gen);
        } else if (value instanceof List) {
            serializeList((List<?>) value, gen);
        } else {
            gen.writeObject(value);
        }
    }

    private void serializeMap(Map<?, ?> map, JsonGenerator gen) throws IOException {
        gen.writeStartObject();
        for (Map.Entry<?, ?> entry : map.entrySet()) {
            gen.writeFieldName((String) entry.getKey());
            Object value = entry.getValue();
            handleSerialization(value, gen);
        }
        gen.writeEndObject();
    }

    private void serializeList(List<?> list, JsonGenerator gen) throws IOException {
        gen.writeStartArray();
        for (Object entry : list) {
            handleSerialization(entry, gen);
        }
        gen.writeEndArray();
    }

    private long instantToSeconds(Instant instant) {
        return instant.getEpochSecond();
    }

    private long dateToSeconds(Date date) {
        return date.getTime() / 1000;
    }
}<|MERGE_RESOLUTION|>--- conflicted
+++ resolved
@@ -29,7 +29,6 @@
 
     @Override
     public void serialize(ClaimsHolder holder, JsonGenerator gen, SerializerProvider provider) throws IOException {
-<<<<<<< HEAD
         gen.writeStartObject();
         for (Map.Entry<String, Object> e : holder.getClaims().entrySet()) {
             if (PublicClaims.AUDIENCE.equals(e.getKey())) {
@@ -40,32 +39,6 @@
                 }
                 String[] audArray = (String[]) e.getValue();
                 if (audArray.length == 1) {
-=======
-
-        gen.writeStartObject();
-        for (Map.Entry<String, Object> e : holder.getClaims().entrySet()) {
-            switch (e.getKey()) {
-                case PublicClaims.AUDIENCE:
-                    if (e.getValue() instanceof String) {
-                        gen.writeFieldName(e.getKey());
-                        gen.writeString((String) e.getValue());
-                        break;
-                    }
-                    String[] audArray = (String[]) e.getValue();
-                    if (audArray.length == 1) {
-                        gen.writeFieldName(e.getKey());
-                        gen.writeString(audArray[0]);
-                    } else if (audArray.length > 1) {
-                        gen.writeFieldName(e.getKey());
-                        gen.writeStartArray();
-                        for (String aud : audArray) {
-                            gen.writeString(aud);
-                        }
-                        gen.writeEndArray();
-                    }
-                    break;
-                default:
->>>>>>> 5dbe4e84
                     gen.writeFieldName(e.getKey());
                     gen.writeString(audArray[0]);
                 } else if (audArray.length > 1) {
